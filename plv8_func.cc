--- conflicted
+++ resolved
@@ -103,11 +103,7 @@
 			FunctionCallback func, PropertyAttribute attr = None)
 {
 	Isolate* isolate = Isolate::GetCurrent();
-<<<<<<< HEAD
-	obj->Set(String::NewFromUtf8(isolate, name, NewStringType::kInternalized).ToLocalChecked(),
-=======
 	obj->Set(isolate, name,
->>>>>>> 7f87c727
 				FunctionTemplate::New(isolate, plv8_FunctionInvoker,
 					WrapCallback(func)));
 }
@@ -169,11 +165,7 @@
 		Local<Array>	rows = Array::New(isolate, nrows);
 
 		for (int r = 0; r < nrows; r++)
-<<<<<<< HEAD
-			rows->Set(isolate->GetCurrentContext(), r, conv.ToValue(SPI_tuptable->vals[r])).Check();
-=======
 			rows->Set(context, r, conv.ToValue(SPI_tuptable->vals[r])).Check();
->>>>>>> 7f87c727
 
 		result = rows;
 		break;
@@ -220,12 +212,7 @@
 	Isolate* isolate = v8::Isolate::GetCurrent();
 	Handle<Context> context = isolate->GetCurrentContext();
 	Handle<Object> global = context->Global();
-<<<<<<< HEAD
-	MaybeLocal<v8::Value> maybeJson = global->Get(context, String::NewFromUtf8Literal(isolate, "JSON",
-																				NewStringType::kInternalized));
-=======
 	MaybeLocal<v8::Object> maybeJson = global->Get(context, String::NewFromUtf8(isolate, "JSON").ToLocalChecked()).ToLocalChecked()->ToObject(isolate->GetCurrentContext());
->>>>>>> 7f87c727
 	if (maybeJson.IsEmpty())
 		throw js_error("JSON not found");
 	m_json = maybeJson.ToLocalChecked()->ToObject(context).ToLocalChecked();
@@ -240,13 +227,7 @@
 	Isolate* isolate = v8::Isolate::GetCurrent();
 	Handle<Context> context = isolate->GetCurrentContext();
 	Handle<Function> parse_func =
-<<<<<<< HEAD
-		Handle<Function>::Cast(m_json->Get(isolate->GetCurrentContext(),
-									 String::NewFromUtf8Literal(isolate, "parse", 
-									 NewStringType::kInternalized)).ToLocalChecked());
-=======
 		Handle<Function>::Cast(m_json->Get(context, String::NewFromUtf8(isolate, "parse").ToLocalChecked()).ToLocalChecked());
->>>>>>> 7f87c727
 
 	if (parse_func.IsEmpty())
 		throw js_error("JSON.parse() not found");
@@ -264,19 +245,10 @@
 Handle<v8::Value>
 JSONObject::Stringify(Handle<v8::Value> val)
 {
-<<<<<<< HEAD
-	Isolate* 		isolate = v8::Isolate::GetCurrent();
-	Local<Context>	context = isolate->GetCurrentContext();
-	Handle<Function> stringify_func =
-		Handle<Function>::Cast(m_json->Get(context,
-									 String::NewFromUtf8Literal(isolate, "stringify", 
-									 NewStringType::kInternalized)).ToLocalChecked());
-=======
 	Isolate* isolate = v8::Isolate::GetCurrent();
 	Handle<Context> context = isolate->GetCurrentContext();
 	Handle<Function> stringify_func =
 		Handle<Function>::Cast(m_json->Get(context, String::NewFromUtf8(isolate, "stringify").ToLocalChecked()).ToLocalChecked());
->>>>>>> 7f87c727
 
 	if (stringify_func.IsEmpty())
 		throw js_error("JSON.stringify() not found");
@@ -352,18 +324,9 @@
 	SetCallback(templ, "get_func_arg_current", plv8_WinGetFuncArgCurrent);
 
 	/* Constants for get_func_in_XXX() */
-<<<<<<< HEAD
-	templ->Set(String::NewFromUtf8Literal(isolate, "SEEK_CURRENT", NewStringType::kInternalized),
-			Int32::New(isolate, WINDOW_SEEK_CURRENT));
-	templ->Set(String::NewFromUtf8Literal(isolate, "SEEK_HEAD", NewStringType::kInternalized),
-			Int32::New(isolate, WINDOW_SEEK_HEAD));
-	templ->Set(String::NewFromUtf8Literal(isolate, "SEEK_TAIL", NewStringType::kInternalized),
-			Int32::New(isolate, WINDOW_SEEK_TAIL));
-=======
 	templ->Set(String::NewFromUtf8(isolate, "SEEK_CURRENT").ToLocalChecked(), Int32::New(isolate, WINDOW_SEEK_CURRENT));
 	templ->Set(String::NewFromUtf8(isolate, "SEEK_HEAD").ToLocalChecked(), Int32::New(isolate, WINDOW_SEEK_HEAD));
 	templ->Set(String::NewFromUtf8(isolate, "SEEK_TAIL").ToLocalChecked(), Int32::New(isolate, WINDOW_SEEK_TAIL));
->>>>>>> 7f87c727
 }
 
 /*
@@ -374,11 +337,7 @@
 plv8_FunctionInvoker(const FunctionCallbackInfo<v8::Value> &args) throw()
 {
 	Isolate *		isolate = args.GetIsolate();
-<<<<<<< HEAD
-	Local<Context>  context = isolate->GetCurrentContext();
-=======
 	Handle<Context> context = isolate->GetCurrentContext();
->>>>>>> 7f87c727
 	HandleScope		handle_scope(isolate);
 	MemoryContext	ctx = CurrentMemoryContext;
 	FunctionCallback	fn = UnwrapCallback(args.Data());
@@ -413,11 +372,7 @@
 			Handle<Primitive>(ToString(edata->detail)) : Null(isolate);
 		Handle<Primitive> hint = edata->hint ?
 			Handle<Primitive>(ToString(edata->hint)) : Null(isolate);
-<<<<<<< HEAD
-		Handle<Primitive> err_context = edata->context ?
-=======
 		Handle<Primitive> sql_context = edata->context ?
->>>>>>> 7f87c727
 			Handle<Primitive>(ToString(edata->context)) : Null(isolate);
 		Handle<Primitive> internalquery = edata->internalquery ?
 			Handle<Primitive>(ToString(edata->internalquery)) : Null(isolate);
@@ -428,22 +383,6 @@
 		FlushErrorState();
 		FreeErrorData(edata);
 
-<<<<<<< HEAD
-		Local<v8::Object> err = Exception::Error(message).As<Object>();
-		err->Set(context, String::NewFromUtf8Literal(isolate, "sqlerrcode"), sqlerrcode).ToChecked();
-        err->Set(context, String::NewFromUtf8Literal(isolate, "sqlerrcode"), sqlerrcode).Check();
-#if PG_VERSION_NUM >= 90300
-        err->Set(context, String::NewFromUtf8Literal(isolate, "schema_name"), schema_name).Check();
-        err->Set(context, String::NewFromUtf8Literal(isolate, "table_name"), table_name).Check();
-        err->Set(context, String::NewFromUtf8Literal(isolate, "column_name"), column_name).Check();
-        err->Set(context, String::NewFromUtf8Literal(isolate, "datatype_name"), datatype_name).Check();
-        err->Set(context, String::NewFromUtf8Literal(isolate, "constraint_name"), constraint_name).Check();
-        err->Set(context, String::NewFromUtf8Literal(isolate, "detail"), detail).Check();
-        err->Set(context, String::NewFromUtf8Literal(isolate, "hint"), hint).Check();
-        err->Set(context, String::NewFromUtf8Literal(isolate, "context"), err_context).Check();
-        err->Set(context, String::NewFromUtf8Literal(isolate, "internalquery"), internalquery).Check();
-        err->Set(context, String::NewFromUtf8Literal(isolate, "code"), code).Check();
-=======
 		Handle<v8::Object> err = Exception::Error(message)->ToObject(isolate->GetCurrentContext()).ToLocalChecked();
 		err->Set(context, String::NewFromUtf8(isolate, "sqlerrcode").ToLocalChecked(), sqlerrcode).Check();
 #if PG_VERSION_NUM >= 90300
@@ -457,7 +396,6 @@
 		err->Set(context, String::NewFromUtf8(isolate, "context").ToLocalChecked(), sql_context).Check();
 		err->Set(context, String::NewFromUtf8(isolate, "internalquery").ToLocalChecked(), internalquery).Check();
 		err->Set(context, String::NewFromUtf8(isolate, "code").ToLocalChecked(), code).Check();
->>>>>>> 7f87c727
 #endif
 
 		args.GetReturnValue().Set(isolate->ThrowException(err));
@@ -474,12 +412,7 @@
 	Isolate *		isolate = args.GetIsolate();
 
 	if (args.Length() < 2) {
-<<<<<<< HEAD
-		args.GetReturnValue().Set(isolate->ThrowException(String::NewFromUtf8Literal(args.GetIsolate(),
-																			   "usage: plv8.elog(elevel, ...)")));
-=======
 		args.GetReturnValue().Set(isolate->ThrowException(String::NewFromUtf8(args.GetIsolate(), "usage: plv8.elog(elevel, ...)").ToLocalChecked()));
->>>>>>> 7f87c727
 		return;
 	}
 
@@ -498,12 +431,7 @@
 	case ERROR:
 		break;
 	default:
-<<<<<<< HEAD
-		args.GetReturnValue().Set(isolate->ThrowException(String::NewFromUtf8Literal(args.GetIsolate(),
-																			   "invalid error level")));
-=======
 		args.GetReturnValue().Set(isolate->ThrowException(String::NewFromUtf8(args.GetIsolate(), "invalid error level").ToLocalChecked()));
->>>>>>> 7f87c727
 		return;
 	}
 
@@ -611,11 +539,7 @@
 				parstate.numParams, nparam);
 	for (int i = 0; i < nparam; i++)
 	{
-<<<<<<< HEAD
-		Handle<v8::Value>	param = params->Get(isolate->GetCurrentContext(), i).ToLocalChecked();
-=======
 		Handle<v8::Value>	param = params->Get(context, i).ToLocalChecked();
->>>>>>> 7f87c727
 		values[i] = value_get_datum(param,
 								  parstate.paramTypes[i], &nulls[i]);
 	}
@@ -652,11 +576,7 @@
 	Local<Array> result = Array::New(args.GetIsolate(), args.Length() - start);
 	for (int i = start; i < args.Length(); i++)
 	{
-<<<<<<< HEAD
-		result->Set(args.GetIsolate()->GetCurrentContext(), i - downshift, args[i]).Check();
-=======
 		result->Set(context, i - downshift, args[i]).Check();
->>>>>>> 7f87c727
 	}
 	return result;
 }
@@ -717,11 +637,7 @@
 plv8_Prepare(const FunctionCallbackInfo<v8::Value> &args)
 {
 	Isolate *		isolate = args.GetIsolate();
-<<<<<<< HEAD
-	Local<Context>	context = isolate->GetCurrentContext();
-=======
 	Handle<Context> context = isolate->GetCurrentContext();
->>>>>>> 7f87c727
 	SPIPlanPtr		initial = NULL, saved;
 	CString			sql(args[0]);
 	Handle<Array>	array;
@@ -790,11 +706,7 @@
 plv8_PlanCursor(const FunctionCallbackInfo<v8::Value> &args)
 {
 	Isolate *			isolate = args.GetIsolate();
-<<<<<<< HEAD
-	Local<Context>		context = isolate->GetCurrentContext();
-=======
 	Handle<Context> context = isolate->GetCurrentContext();
->>>>>>> 7f87c727
 	Handle<v8::Object>	self = args.This();
 	SPIPlanPtr			plan;
 	Datum			   *values = NULL;
@@ -1033,11 +945,7 @@
 plv8_CursorFetch(const FunctionCallbackInfo<v8::Value> &args)
 {
 	Isolate*			isolate = args.GetIsolate();
-<<<<<<< HEAD
-	Local<Context>		context = isolate->GetCurrentContext();
-=======
 	Handle<Context> context = isolate->GetCurrentContext();
->>>>>>> 7f87c727
 	Handle<v8::Object>	self = args.This();
 	CString				cname(self->GetInternalField(0));
 	Portal				cursor = SPI_cursor_find(cname);
@@ -1795,59 +1703,9 @@
 
 	Local<Context>  context = isolate->GetCurrentContext();
 
-<<<<<<< HEAD
-	obj->Set(context, String::NewFromUtf8Literal(isolate, "total_heap_size"), total).Check();
-	obj->Set(context, String::NewFromUtf8Literal(isolate, "total_physical_size"), total_physical).Check();
-	obj->Set(context, String::NewFromUtf8Literal(isolate, "used_heap_size"), used).Check();
-	obj->Set(context, String::NewFromUtf8Literal(isolate, "heap_size_limit"), heap_limit).Check();
-	obj->Set(context, String::NewFromUtf8Literal(isolate, "external_memory"), external).Check();
-	obj->Set(context, String::NewFromUtf8Literal(isolate, "number_of_native_contexts"), number_of_contexts).Check();
-}
-
-static void
-plv8_RunScript(const FunctionCallbackInfo<v8::Value>& args)
-{
-	// TODO: add source map support
-	Isolate *		isolate = args.GetIsolate();
-	if (args.Length() < 1) {
-		args.GetReturnValue().Set(Undefined(isolate));
-		return;
-	}
-	Isolate::Scope		scope(isolate);
-	HandleScope			handle_scope(isolate);
-	Local<Context>		context = isolate->GetCurrentContext();
-
-	Context::Scope		context_scope(context);
-	TryCatch			try_catch(isolate);
-	Local<v8::Value>	name;
-
-	Local<String> source;
-	if (!args[0]->ToString(context).ToLocal(&source)) {
-		throw js_error(try_catch);
-	}
-	if (args.Length() >= 2) {
-		if (!args[1]->ToString(context).ToLocal(&name)) {
-			throw js_error(try_catch);
-		}
-	} else {
-		name = Undefined(isolate);
-	}
-	v8::ScriptOrigin	origin(name);
-	Local<v8::Script>	script;
-	Local<v8::Value>	result;
-	if (!Script::Compile(context, source, &origin).ToLocal(&script)) {
-		throw js_error(try_catch);
-	}
-	if (!script.IsEmpty()) {
-		if (!script->Run(context).ToLocal(&result))
-			throw js_error(try_catch);
-	}
-	args.GetReturnValue().Set(result);
-=======
 	obj->Set(context, String::NewFromUtf8(isolate, "total_heap_size").ToLocalChecked(), total).Check();
 	obj->Set(context, String::NewFromUtf8(isolate, "used_heap_size").ToLocalChecked(), used).Check();
 	obj->Set(context, String::NewFromUtf8(isolate, "external_memory").ToLocalChecked(), external).Check();
->>>>>>> 7f87c727
 }
 
 #if PG_VERSION_NUM >= 110000
