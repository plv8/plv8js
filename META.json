--- conflicted
+++ resolved
@@ -2,11 +2,7 @@
     "name": "plv8",
     "abstract": "A procedural language in JavaScript powered by V8",
     "description": "plv8 is a trusted procedural language that is safe to use, fast to run and easy to develop.",
-<<<<<<< HEAD
-    "version": "3.0.0",
-=======
     "version": "3.1.0",
->>>>>>> 7f87c727
     "maintainer": [
         "Jerry Sievert <code@legitimatesounding.com>"
     ],
@@ -26,23 +22,6 @@
     },
     "provides": {
         "plv8": {
-<<<<<<< HEAD
-            "file": "plv8--3.0.0.sql",
-            "docfile": "docs/PGXN.md",
-            "version": "3.0.0",
-            "abstract": "A procedural language in JavaScript"
-         },
-        "plcoffee": {
-            "file": "plcoffee--3.0.0.sql",
-            "docfile": "docs/PGXN.md",
-            "version": "3.0.0",
-            "abstract": "A procedural language in CoffeeScript"
-         },
-        "plls": {
-            "file": "plls--3.0.0.sql",
-            "docfile": "docs/PGXN.md",
-            "version": "3.0.0",
-=======
             "file": "plv8--3.1.0.sql",
             "docfile": "docs/PGXN.md",
             "version": "3.1.0",
@@ -58,7 +37,6 @@
             "file": "plls--3.1.0.sql",
             "docfile": "docs/PGXN.md",
             "version": "3.1.0",
->>>>>>> 7f87c727
             "abstract": "A procedural language in LiveScript"
          }
     },
