PL/v8
=====
PL/v8 is a trusted procedural language that is safe to use, fast to run and
easy to develop, powered by V8 JavaScript Engine. The PL/v8 project is maintained
at [https://github.com/plv8/plv8](https://github.com/plv8/plv8).

## Table of Contents
The documentation covers the following implemented features:

- [Requirements](#requirements)
- [Installing PL/v8](#installing-plv8)
- [Install the PL/v8 Extensions on a Database](#install-the-plv8-extensions-on-a-database)
- [Scalar function calls](#scalar-function-calls)
- [Set returing function calls](#set-returning-function-calls)
- [Trigger function calls](#trigger-function-calls)
- [Inline statement calls](#inline-statement-calls)
- [Auto mapping between JS and database built-in types](#auto-mapping-between-js-and-database-built-in-types)
- [Database access via SPI including prepared statements and cursors](#database-access-via-spi-including-prepared-statements-and-cursors)
- [Subtransaction](#subtransaction)
- [Utility functions](#utility-functions)
- [Window function API](#window-function-api)
- [Typed array](#typed-array)
- [ES6 Language Features](#es6-language-features)
- [Runtime environment separation across users in the same session](#runtime-environment-separation-across-users-in-the-same-session)
- [Start-up procedure](#start-up-procedure)
- [Update procedure](#update-procedure)
- [Dialects](#dialects)

## Requirements:
PL/v8 is tested with:

- PG: version 9.2, 9.3, 9.4 and 9.5 (maybe older/newer are allowed)
- V8: version 4.4 to 5.4
- g++: version 4.8.2
- clang++

Also all tools that PostgreSQL and V8 require to be built are required if you
are building those from source.

## Installing PL/v8

### Build from source:
Determine the [PL/v8 release](https://github.com/plv8/plv8/releases) you want to download and use it's version and path below.
```shell
$ wget https://github.com/plv8/plv8/archive/v2.0.0.tar.gz
$ tar -xvzf v2.0.0.tar.gz
$ cd plv8-2.0.0
$ make static
```
This will build PL/v8 for you linking to Google's v8 as a static library by
downloading the v8 source at a specific version and building it along with
PL/v8. The build will be for the highest PostgreSQL version you have installed
on the system. You can alternatively run just `make` and it will build PL/v8
dynamically linking to Google's `libv8` library on your system. There are
some issues with this as several linux distros ship a very old version of
`libv8`. The `3.x` versions of v8 will work with the `1.4.x` versions of PL/v8,
but to build the later versions of PL/v8 you need a v8 minimum version of
`4.4.63.31`, but can also use v8 version `5.1.281.14`. PGXN
install will use the dynamically linked `libv8` library.

If you would like to use `make` and your system does not have a new enough
version of `libv8` installed, see the `.travis.yml` file in the repo to see
how our CI test servers build v8 natively.

> Note: If you have multiple versions of PostgreSQL installed like 9.5 and 9.6,
PL/v8 will only be built for PostgreSQL 9.6. This is because `make static` calls
`pg_config` to get the version number, which will always be the latest version
installed. If you need to build PL/v8 for PostgreSQL 9.5 while you have 9.6
installed pass `make` the `PG_CONFIG` variable to your 9.5 version of
`pg_config`. This works for `make`, `make static`, `make install`. For example
in Ubuntu:
```shell
$ make PG_CONFIG=/usr/lib/postgresql/9.5/bin/pg_config
```

> Note: You may run into problems with your C++ complier version. You can pass
`make` the `CUSTOM_CC` variable to change the complier. For example, to use
`g++` version 4.9:
```shell
$ make CUSTOM_CC g++-4.9
```

> Note: In `mingw64`, you may have difficulty in building PL/v8. If so, try to
make the following changes in Makefile. For more detail, please refer to
https://github.com/plv8/plv8/issues/29
```
  CUSTOM_CC = gcc
  SHLIB_LINK := $(SHLIB_LINK) -lv8 -Wl,-Bstatic -lstdc++ -Wl,-Bdynamic -lm
```

### Test the Build
PL/v8 supports installcheck test.  Make sure to set `custom_variable_classes = 'plv8'`
in your postgresql.conf (before 9.2) and run:
```shell
$ make installcheck
```

### Installing the build:
After running `make` or `make static` the following files must be copied to the
correct location for PostgreSQL to find them:
#### PL/v8 JavaScript Extension:
- `plv8.so`
- `plv8.control`
- `plv8--{plv8-build-version-here}.sql`

The following files will also be built and can be optionally installed if you
need the CoffeeScript or LiveScript versions:
#### CoffeeScript Extension:
- plcoffee.control
- plcoffee--{plv8-build-version-here}.sql

#### LiveScript Extension:
- plls.control
- plls--{plv8-build-version-here}.sql

### Automatically Install the Build
You can install the build for your system by running:
```shell
$ make install
```

> Note: You should do this a root/admin. `sudo make install`

> Note: If you need to install PL/v8 for a different version of PostgreSQL, pass
the `PG_CONFIG` variable. See above.

### Debian/Ubuntu 14.04 and 16.04:
You can install PL/v8 using `apt-get`, but it will be version `v1.4.8`
(As of 2016-12-16).
```shell
$ apt-get install postgresql-{your-postgresql-version-here}-plv8
# e.g.
$ apt-get install postgresql-9.1-plv8
# OR up to
$ apt-get install postgresql-9.6-plv8
```

### Redhat/CentOS:
TODO - PL/v8 supports Redhat/CentOS. A Pull Request for installation steps is greatly appreciated.

### MacOS:
```shell
$ brew install plv8
```

### Windows:
TODO - PL/v8 supports Windows. A Pull Request for installation steps is greatly appreciated

## Install the PL/v8 Extensions on a Database:
Once the PL/v8 extensions have been added to the server, you should restart the
PostgreSQL service. Then you can connect to the server and install the extensions
on a database by running the following SQL queries on PostgreSQL version 9.1 or
later:
```sql
  CREATE EXTENSION plv8;
  CREATE EXTENSION plls;
  CREATE EXTENSION plcoffee;
```

Make sure to set `custom_variable_classes = 'plv8'` in your `postgresql.conf` file
for PostgreSQL versions before 9.2.

In the versions prior to 9.1 run the following to create database objects:
```shell
$ psql -f plv8.sql
```

### Testing PL/v8 on a database:
Below are some example queries to test if the extension is working:
```sql
  DO $$
    plv8.elog(WARNING, 'plv8.version = ' + plv8.version); -- Will output the PL/v8 installed as a PostgreSQL `WARNING`.
  $$ LANGUAGE plv8;
```
As of 2.0.0, there is a function to determine which version of PL/v8 you have
installed:
```sql
  SELECT plv8_version();
```

#### JavaScript Example
```sql
  CREATE OR REPLACE FUNCTION plv8_test(keys text[], vals text[])
  RETURNS text AS $$
    var o = {};
    for(var i=0; i<keys.length; i++){
      o[keys[i]] = vals[i];
    }
    return JSON.stringify(o);
  $$ LANGUAGE plv8 IMMUTABLE STRICT;

  SELECT plv8_test(ARRAY['name', 'age'], ARRAY['Tom', '29']);
           plv8_test
  ---------------------------
   {"name":"Tom","age":"29"}
  (1 row)
```

#### CoffeeScript Example
```sql
  CREATE OR REPLACE FUNCTION plcoffee_test(keys text[], vals text[])
  RETURNS text AS $$
    return JSON.stringify(keys.reduce(((o, key, idx) ->
      o[key] = vals[idx]; return o), {}), {})
  $$ LANGUAGE plcoffee IMMUTABLE STRICT;

  SELECT plcoffee_test(ARRAY['name', 'age'], ARRAY['Tom', '29']);
         plcoffee_test
  ---------------------------
   {"name":"Tom","age":"29"}
  (1 row)
```

#### LiveScript Example
```sql
  CREATE OR REPLACE FUNCTION plls_test(keys text[], vals text[])
  RETURNS text AS $$
    return JSON.stringify { [key, vals[idx]] for key, idx in keys }
  $$ LANGUAGE plls IMMUTABLE STRICT;

  SELECT plls_test(ARRAY['name', 'age'], ARRAY['Tom', '29']);
           plls_test
  ---------------------------
   {"name":"Tom","age":"29"}
  (1 row)
```

## Scalar function calls
In PL/v8, you can write your SQL invoked function in JavaScript. Use the usual
`CREATE FUNCTION` statement with a JS function body. Here is an example of a
scalar function call.
```sql
  CREATE FUNCTION plv8_test(keys text[], vals text[]) RETURNS text AS $$
      var o = {};
      for(var i=0; i<keys.length; i++){
          o[keys[i]] = vals[i];
      }
      return JSON.stringify(o);
  $$ LANGUAGE plv8 IMMUTABLE STRICT;

  SELECT plv8_test(ARRAY['name', 'age'], ARRAY['Tom', '29']);
  SELECT plv8_test(ARRAY['name', 'age'], ARRAY['Tom', '29']);
           plv8_test
  ---------------------------
   {"name":"Tom","age":"29"}
  (1 row)
```

The function will be internally defined such that:

    (function(arg1, arg2, ..){
       $funcbody$
    })

Where `$funcbody$` is the script source you specify in the `CREATE FUNCTION AS`
clause. The argument names are inherited from the `CREATE FUNCTION` statement
or they will be named as `$1`, `$2` if the names are omitted.

## Set returning function calls
PL/v8 supports `SET` returning function calls.
```sql
  CREATE TYPE rec AS (i integer, t text);
  CREATE FUNCTION set_of_records() RETURNS SETOF rec AS
  $$
      // plv8.return_next() stores records in an internal tuplestore,
      // and return all of them at the end of function.
      plv8.return_next( { "i": 1, "t": "a" } );
      plv8.return_next( { "i": 2, "t": "b" } );

      // You can also return records with an array of JSON.
      return [ { "i": 3, "t": "c" }, { "i": 4, "t": "d" } ];
  $$
  LANGUAGE plv8;

  SELECT * FROM set_of_records();
   i | t
  ---+---
   1 | a
   2 | b
   3 | c
   4 | d
  (4 rows)
```

If the function is declared as `RETURNS SETOF`, PL/v8 prepares a tuplestore every
time called. You can call `plv8.return_next()` function to add as many results as
you like to return rows from this function. Alternatively, you can just return
a JS array to add set of records, a JS object to add a record, or a scalar value
to add a scalar to the tuplestore. Unlike other PLs, PL/v8 does not support
the per-value return strategy, but it always uses the tuplestore strategy.
If the argument object has extra properties that are not defined by the argument,
`return_next` raises an error.

## Trigger function calls
PL/v8 supports trigger function calls.
```sql
  CREATE FUNCTION test_trigger() RETURNS trigger AS
  $$
      plv8.elog(NOTICE, "NEW = ", JSON.stringify(NEW));
      plv8.elog(NOTICE, "OLD = ", JSON.stringify(OLD));
      plv8.elog(NOTICE, "TG_OP = ", TG_OP);
      plv8.elog(NOTICE, "TG_ARGV = ", TG_ARGV);
      if (TG_OP == "UPDATE") {
          NEW.i = 102;
          return NEW;
      }
  $$
  LANGUAGE "plv8";

  CREATE TRIGGER test_trigger
      BEFORE INSERT OR UPDATE OR DELETE
      ON test_tbl FOR EACH ROW
      EXECUTE PROCEDURE test_trigger('foo', 'bar');
```

If the trigger type is an `INSERT` or `UPDATE`, you can assign properties of `NEW`
variable to change the actual tuple stored by this operation.

A PL/v8 trigger function will have the following special arguments that contain
the trigger state:

- `NEW`
- `OLD`
- `TG_NAME`
- `TG_WHEN`
- `TG_LEVEL`
- `TG_OP`
- `TG_RELID`
- `TG_TABLE_NAME`
- `TG_TABLE_SCHEMA`
- `TG_ARGV`

For each variable semantics, see the [trigger section in PostgreSQL manual](https://www.postgresql.org/docs/current/static/plpgsql-trigger.html).

## Inline statement calls
PL/v8 supports `DO` block with PostgreSQL 9.0 and above.
```sql
  DO $$ plv8.elog(NOTICE, 'this', 'is', 'inline', 'code') $$ LANGUAGE plv8;
```

## Auto mapping between JS and database built-in types
For the result and arguments, database types and JS types are mapped
automatically. If the desired database type is one of:

- `oid`
- `bool`
- `int2`
- `int4`
- `int8`
- `float4`
- `float8`
- `numeric`
- `date`
- `timestamp`
- `timestamptz`
- `bytea`
- `json (>= 9.2)`
- `jsonb (>= 9.4)`

and the JS value looks compatible, then the conversion succeeds. Otherwise,
PL/v8 tries to convert them via cstring representation. An array type is
supported only if the dimention is one. A JS object will be mapped to
a tuple when applicable. In addition to these types, PL/v8 supports
polymorphic types such like `anyelement` and `anyarray`. Conversion of `bytea` is
a little different story. See the [`TypedArray` section](#typed-array).

## Database access via SPI including prepared statements and cursors
### `plv8.execute( sql [, args] )`
Executes SQL statements and retrieves the results. The `args` is an optional
argument that replaces `$n` placeholders in `sql`. For `SELECT` queries, the
returned value is an array of objects. Each hash represents each record.
Column names are mapped to object properties. For non-SELECT commands, the
returned value is an integer that represents number of affected rows.
```sql
  var json_result = plv8.execute( 'SELECT * FROM tbl' );
  var num_affected = plv8.execute( 'DELETE FROM tbl WHERE price > $1', [ 1000 ] );
```

<<<<<<< HEAD
Note this function and similar one are not allowed outside of a transaction,
which can be the case when using the remote debugger.
=======
Note this function and similar are not allowed outside of transaction.
>>>>>>> afd17e36

### `plv8.prepare( sql, [, typenames] )`
Opens a prepared statement. The `typename` parameter is an array where
each element is a string to indicate database type name for bind parameters.
Returned value is an object of `PreparedPlan`. This object must be freed by
`plan.free()` before leaving the function.
```sql
  var plan = plv8.prepare( 'SELECT * FROM tbl WHERE col = $1', ['int'] );
  var rows = plan.execute( [1] );
  var sum = 0;
  for (var i = 0; i < rows.length; i++) {
    sum += rows[i].num;
  }
  plan.free();

  return sum;
```

### `PreparedPlan.execute( [args] )`
Executes the prepared statement. The `args` parameter is as `plv8.execute()`, and
can be omitted if the statement does not have parameters at all. The result
of this method is also as described in `plv8.execute()`.

### `PreparedPlan.cursor( [args] )`
Opens a cursor from the prepared statement. The `args` parameter is as
`plv8.execute()`, and can be omitted if the statement does not have parameters
at all. The returned object is of `Cursor`. This must be closed by `Cursor.close()`
before leaving the function.
```sql
  var plan = plv8.prepare( 'SELECT * FROM tbl WHERE col = $1', ['int'] );
  var cursor = plan.cursor( [1] );
  var sum = 0, row;
  while (row = cursor.fetch()) {
    sum += row.num;
  }
  cursor.close();
  plan.free();

  return sum;
```

### `PreparedPlan.free()`
Frees the prepared statement.

### `Cursor.fetch( [nrows] )`
When `nrows` parameter is omitted, fetches a row from the cursor and return it
as an object (note: not an array.) If specified, fetches as many rows as
the parameters up to exceeding, and returns an array of objects. A negative
value for this parameter will fetch backwards.

### `Cursor.move( [nrows] )`
Move the cursor `nrows` rows. A negative value will move backwards.

### `Cursor.close()`
Closes the cursor.

## Subtransaction
### `plv8.subtransaction( func )`
`plv8.execute()` creates a subtransaction every time. If you need an atomic
operation, you will need to call `plv8.subtransaction()` to create a subtransaction
block.
```sql
    try{
      plv8.subtransaction(function(){
        plv8.execute("INSERT INTO tbl VALUES(1)"); -- should be rolled back!
        plv8.execute("INSERT INTO tbl VALUES(1/0)"); -- occurs an exception
      });
    } catch(e) {
      ... do fall back plan ...
    }
```

If one of the SQL execution in the subtransaction block fails, all of operation
within the block is rolled back. If the process in the block throws a JS
exception, it is transported to the outside. So use a `try ... catch` block to
capture it and do alternative operations when it happens.

## Utility functions
PL/v8 provides the following utility built-in functions.

- `plv8.elog(elevel, msg1[, msg2, ...])`
- `plv8.quote_literal(str)`
- `plv8.nullable(str)`
- `plv8.quote_ident(str)`

`plv8.elog` emits message to the client or the log file. The `elevel` is one of:

- `DEBUG5`
- `DEBUG4`
- `DEBUG3`
- `DEBUG2`
- `DEBUG1`
- `LOG`
- `INFO`
- `NOTICE`
- `WARNING`
- `ERROR`

See the [PostgreSQL manual for each error level](https://www.postgresql.org/docs/current/static/runtime-config-logging.html#RUNTIME-CONFIG-SEVERITY-LEVELS).

Each functionality for quote family is identical to the built-in SQL function
with the same name.

In addition, PL/v8 provides a function to access other `plv8` functions that have
been registered in the database.
```sql
    CREATE FUNCTION callee(a int) RETURNS int AS $$ return a * a $$ LANGUAGE plv8;
    CREATE FUNCTION caller(a int, t int) RETURNS int AS $$
      var func = plv8.find_function("callee");
      return func(a);
    $$ LANGUAGE plv8;
```

With `plv8.find_function()`, you can look up other `plv8` functions. If they are
not a `plv8` function, it errors out. The function signature parameter to
`plv8.find_function()` is either of `regproc` (function name only) or `regprocedure`
(function name with argument types). You can make use of the internal type for
arguments and void type for return type for the pure JavaScript function to
make sure any invocation from SQL statements should not happen.

The `plv8` object provides version string as `plv8.version`. This string
corresponds to `plv8` module version. Note this is not the extension version.

## Window function API
You can define user-defined window functions with PL/v8. It wraps the C-level
window function API to support full functionality. To create one, first obtain a
window object by calling `plv8.get_window_object()`, which provides the following
interfaces:

### `WindowObject.get_current_position()`
Returns the current position in the partition, starting from 0.

### `WindowObject.get_partition_row_count()`
Returns the number of rows in the partition.

### `WindowObject.set_mark_position( pos )`
Set mark at the specified row. Rows above this position will be gone and
not be accessible later.

### `WindowObject.rows_are_peers( pos1, pos2 )`
Returns `true` if the rows at `pos1` and `pos2` are peers.

### `WindowObject.get_func_arg_in_partition( argno, relpos, seektype, mark_pos )`

### `WindowObject.get_func_arg_in_frame( argno, relpos, seektype, mark_pos )`
Returns the value of the argument in `argno` (starting from 0) to this
function at the `relpos` row from `seektype` in the current partition or
frame. `seektype` can be either of `WindowObject.SEEK_HEAD`,
`WindowObject.SEEK_CURRENT`, or `WindowObject.SEEK_TAIL`. If `mark_pos` is true,
the row the argument is fetched from is marked. If the specified row is
out of the partition/frame, the returned value will be `undefined`.

### `WindowObject.get_func_arg_in_current( argno )`
Returns the value of the argument in `argno` (starting from 0) to this
function at the current row. Note that the returned value will be the
same as the argument variable of the function.

### `WindowObject.get_partition_local( [size] )`
Returns partition-local value, which is released at the end of the current
partition. If nothing is stored, `undefined` is returned. `size` argument
(default 1000) is the byte size of the allocated memory in the first call.
Once the memory is allocated, the size will not change.

### `WindowObject.set_partition_local( obj )`
Stores the partition-local value, which you can retrieve later with
`get_partition_local()`. This function internally uses `JSON.stringify()` to
serialize the object, so if you pass a value that is not able to be serialized
it may end up being an unexpected value. If the size of a serialized value is
more than the allocated memory, it will throw an exception.

You can also learn more on how to use these API in the `sql/window.sql` regression
test, which implements most of the native window functions. For general
information on the user-defined window function, see the [`CREATE FUNCTION`
page of the PostgreSQL manual](https://www.postgresql.org/docs/current/static/sql-createfunction.html).

## Typed array
The typed array is something v8 provides to allow fast access to native memory,
mainly for the purpose of their canvas support in browsers. PL/v8 uses this
to map `bytea` and various array types to JavaScript `Array`. In the case of `bytea`,
you can access each byte as an array of unsigned bytes. For
`int2`/`int4`/`float4`/`float8` array types, PL/v8 provides direct access to each
element by using PL/v8 domain types.

- `plv8_int2array` maps `int2[]`
- `plv8_int4array` maps `int4[]`
- `plv8_float4array` maps `float4[]`
- `plv8_float8array` maps `float8[]`

These are only annotations that tell PL/v8 to use the fast access method instead of
the regular one. For these typed arrays, only 1-dimensional array without `NULL`
element. Also, there is currently no way to create such typed array inside
PL/v8 functions. Only arguments can be typed array. You can modify the element
and return the value. An example for these types are as follows.
```sql
  CREATE FUNCTION int4sum(ary plv8_int4array) RETURNS int8 AS $$
    var sum = 0;
    for (var i = 0; i < ary.length; i++) {
      sum += ary[i];
    }
    return sum;
  $$ LANGUAGE plv8 IMMUTABLE STRICT;

  SELECT int4sum(ARRAY[1, 2, 3, 4, 5]);
   int4sum
  ---------
        15
  (1 row)
```

## ES6 Language Features
PL/v8 enables all shipping feature of the used V8 version. So with V8 4.1+
many ES6 features, like block scoping, collections, generators and string
templates, are enabled by default.

Additional features can be enabled by setting the GUC `plv8.v8_flags`
(e.g. `SET plv8.v8_flags = '--es_staging';`).

These flags are honoured once per user session when the V8 runtime is
initialized. Compared to [Dialects (see below)](#dialects), which can be set on a
per function base, the V8 flags cannot be changed once the runtime is
initialized. So normally this setting should rather be set per database,
and not per session.

<<<<<<< HEAD
## Remote debugger
PL/v8 supports v8 remote debugger. You need to enable it at the compile time
to pass `ENABLE_DEBUGGER_SUPPORT` to `make`. `make static` will automatically
turns it on. If enabled and once PL/v8 module is loaded and the execution
engine is initialized, PL/v8 accepts a remote debugger connection. If you
have `d8` from v8 package, run with `--remote-debug --debug-port=35432` to
attach the functions. If you want to change the remote debugger port, there
is a GUC `plv8.debugger_port` flag to set the port number. You can also try
`debugger;` statements inside functions to set breakpoints. For more details
of v8 remote debugger, see v8 documentation.
=======
>>>>>>> afd17e36

## Runtime environment separation across users in the same session
In PL/v8, each session has one global JS runtime context. This enables function
invocations at low cost, and sharing common object among the functions. However,
for the security reasons, if the user switches to another with `SET ROLE` command,
a new JS runtime context is initialized and used separately. This prevents the
risk of unexpected information leaking.

Each `plv8` function is invoked as if the function is the property of other object.
This means `this` in each function is a JS object that is created every time
the function is executed in a query. In other words, the life time and the
visibility of `this` object in a function is only a series of function calls in
a query. If you need to share some value among different functions, keep it in
the global `plv8` object because each function invocation has a different `this`
object.

## Start-up procedure
PL/v8 provides a start up facility, which allows you to call a `plv8` runtime
environment initialization function specified in the `GUC` variable.
```sql
  SET plv8.start_proc = 'plv8_init';
  SELECT plv8_test(10);
```

If this variable is set when the runtime is initialized, before the function
call of `plv8_test()` another `plv8` function `plv8_init()` is invoked. In such
initialization function, you can add any properties to `plv8` object to expose
common values or assign them to the `this` property. In the initialization
function, the receiver `this` is specially pointing to the global object, so
the variables that are assigned to the `this` property in this initialization are
visible from any subsequent function as global variables.

Remember `CREATE FUNCTION` also starts the `plv8` runtime environment, so make sure
to `SET` this `GUC` before any plv8 actions including `CREATE FUNCTION`.

## Update procedure
Updating PL/v8 is usually straightforward as it is a small and stable extension
- it only contains a handful of objects that need to be added to PostgreSQL when
installing the extension.

The procedure that is responsible for invoking this installation script
(generated during compile time based on `plv8.sql.common`), is controlled by
PostgreSQL and runs when `CREATE EXTENSION` is executed only. After building,
it takes the form of `plv8--<version>.sql` and is usually located under
`/usr/share/postgresql/<PG_MAJOR>/extension`, depending on the OS.

When this command is executed, PostgreSQL tracks which objects belong to the
extension and conversely removes them upon uninstallation, i.e., whenever
`DROP EXTENSION` is called.

You can explore some of the objects that PL/v8 stores under PostgreSQL:

```sql
SELECT lanname FROM pg_catalog.pg_language WHERE lanname = 'plv8';
SELECT proname FROM pg_proc p WHERE p.proname LIKE 'plv8%';
SELECT typname FROM pg_catalog.pg_type WHERE typname LIKE 'plv8%';
```

__When__ and __if__ these objects change, extensions may provide upgrade scripts
which contemplate different upgrade paths (e.g. going from 1.5 to 2.0 or from
1.5.0 to 1.5.1). This allows using the special
`ALTER EXTENSION <extension> UPDATE [ TO <new_version> ]` syntax instead of
having to manually execute `DROP EXTENSION` followed by `CREATE EXTENSION`.

This is particularly useful when a large number of user-owned objects depend on
the extension, as it would mean dropping all of them and re-creating them after
the extension is created again.

Currently, PL/v8 does not ship with upgrade scripts as there haven't been
updates to these objects since the early builds. This may change in 2.0.0 with
the introduction of the `plv8_version` function, which was added as a function
object as part of the extension install script.

If there are no changes to these objects, there is no need to `DROP EXTENSION`
/ `CREATE EXTENSION` as PostgreSQL is able to automatically read the new the
control file (`plv8.control`) and load the binary into memory (`plv8.so`) as
soon as a new connection is established. Don't be fooled by
`SELECT pg_available_extensions()` returning the new version as that function
actually re-reads the extension directory and returns the version value of the
new control file, which may not represent the current PL/v8 version in memory.
Also note that running `DROP EXTENSION` / `CREATE EXTENSION` has no effect
whatsoever on loading the new PL/v8 version, although new scripts will be picked
up.

The best way of finding out which PL/v8 version you're running is by executing:

```sql
DO $$ plv8.elog(WARNING, plv8.version) $$ LANGUAGE plv8;
```

Even when using PL/v8 2.0.0, `SELECT plv8_version();` is only indicative of the
upgrade scripts being ran, as mentioned earlier, not of the current PL/v8
extension version in memory.

In conclusion, for now it is safe to simply copy the new control and binary files
to the correct paths. This can be either `make install` or by installing a newer
package like `postgresql-9.5-plv8`. Then, make sure the new binary is loaded
immediately by all users by forcing a server restart (a reload won't suffice) or
simply prepare your code to deal with the fact that only newer connections will
get access to the PL/v8 version.

## Dialects
This module also contains some dialect supports. Currently, we have two dialects
that are supported:

- CoffeeScript (plcoffee)
- LiveScript (plls)

With PostgreSQL 9.1 or above, you are able to load those dialects via `CREATE EXTENSION` command.<|MERGE_RESOLUTION|>--- conflicted
+++ resolved
@@ -376,12 +376,7 @@
   var num_affected = plv8.execute( 'DELETE FROM tbl WHERE price > $1', [ 1000 ] );
 ```
 
-<<<<<<< HEAD
-Note this function and similar one are not allowed outside of a transaction,
-which can be the case when using the remote debugger.
-=======
 Note this function and similar are not allowed outside of transaction.
->>>>>>> afd17e36
 
 ### `plv8.prepare( sql, [, typenames] )`
 Opens a prepared statement. The `typename` parameter is an array where
@@ -605,20 +600,6 @@
 initialized. So normally this setting should rather be set per database,
 and not per session.
 
-<<<<<<< HEAD
-## Remote debugger
-PL/v8 supports v8 remote debugger. You need to enable it at the compile time
-to pass `ENABLE_DEBUGGER_SUPPORT` to `make`. `make static` will automatically
-turns it on. If enabled and once PL/v8 module is loaded and the execution
-engine is initialized, PL/v8 accepts a remote debugger connection. If you
-have `d8` from v8 package, run with `--remote-debug --debug-port=35432` to
-attach the functions. If you want to change the remote debugger port, there
-is a GUC `plv8.debugger_port` flag to set the port number. You can also try
-`debugger;` statements inside functions to set breakpoints. For more details
-of v8 remote debugger, see v8 documentation.
-=======
->>>>>>> afd17e36
-
 ## Runtime environment separation across users in the same session
 In PL/v8, each session has one global JS runtime context. This enables function
 invocations at low cost, and sharing common object among the functions. However,
